package com.twitter.algebird

import scala.collection.immutable.SortedMap

object SpaceSaver {
  /**
<<<<<<< HEAD
    * Construct SpaceSaver with given capacity containing a single item.
    * This is the public api to create a new SpaceSaver.
    */
=======
   * Construct SpaceSaver with given capacity containing a single item.
   */
>>>>>>> 87a1c432
  def apply[T](capacity: Int, item: T): SpaceSaver[T] = SSOne(capacity, item)

  private[algebird] val ordering = Ordering.by[(_, (Long, Long)), (Long, Long)]{ case (item, (count, err)) => (-count, err) }

  implicit def spaceSaverSemiGroup[T]: Semigroup[SpaceSaver[T]] = new SpaceSaverSemigroup[T]
}

/**
<<<<<<< HEAD
  * Data structure used in the Space-Saving Algorithm to find the approximate most frequent and top-k elements.
  * The algorithm is described in "Efficient Computation of Frequent and Top-k Elements in Data Streams".
  * See here: www.cs.ucsb.edu/research/tech_reports/reports/2005-23.pdf
  * In the paper the data structure is called StreamSummary but we chose to call it SpaceSaver instead.
  * Note that the adaptation to hadoop and parallelization were not described in the article and have not been proven
  *  to be mathematically correct or preserve the guarantees or benefits of the algorithm.
  */
=======
 * Data structure used in the Space-Saving Algorithm to find the approximate most frequent and top-k elements.
 * The algorithm is described in "Efficient Computation of Frequent and Top-k Elements in Data Streams".
 * See here: www.cs.ucsb.edu/research/tech_reports/reports/2005-23.pdf
 * In the paper the data structure is called StreamSummary but we chose to call it SpaceSaver instead.
 * Note that the adaptation to hadoop and parallelization were not described in the article and have not been proven to be mathematically correct
 * or preserve the guarantees or benefits of the algorithm.
 */
>>>>>>> 87a1c432
sealed abstract class SpaceSaver[T] {
  import SpaceSaver.ordering

  /**
   * Maximum number of counters to keep (parameter "m" in the research paper).
   */
  def capacity: Int

  /**
   * Current lowest value for count
   */
  def min: Long

  /**
   * Map of item to counter, where each counter consists of an observed count and possible over-estimation (error)
   */
  def counters: Map[T, (Long, Long)]

  def ++(other: SpaceSaver[T]): SpaceSaver[T]

  /**
   * returns the frequency estimate for the item
   */
  def frequency(item: T): Approximate[Long] = {
    val (count, err) = counters.getOrElse(item, (min, min))
    Approximate(count - err, count, count, 1.0)
  }

  /**
   * Get the elements that show up more than thres times.
   * Returns sorted in descending order: (item, Approximate[Long], guaranteed)
   */
  def mostFrequent(thres: Int): Seq[(T, Approximate[Long], Boolean)] =
    counters
      .iterator
      .filter { case (item, (count, err)) => count >= thres }
      .toList
      .sorted(ordering)
      .map { case (item, (count, err)) => (item, Approximate(count - err, count, count, 1.0), thres <= count - err) }

  /**
   * Get the top-k elements.
   * Returns sorted in descending order: (item, Approximate[Long], guaranteed)
   */
  def topK(k: Int): Seq[(T, Approximate[Long], Boolean)] = {
    require(k < capacity)
    val si = counters
      .toList
      .sorted(ordering)
    val siK = si.take(k)
    val countKPlus1 = si.drop(k).headOption.map(_._2._1).getOrElse(0L)
    siK.map { case (item, (count, err)) => (item, Approximate(count - err, count, count, 1.0), countKPlus1 < count - err) }
  }

  /**
   * Check consistency with other SpaceSaver, useful for testing.
   * Returns boolean indicating if they are consistent
   */
  def consistentWith(that: SpaceSaver[T]): Boolean =
    (counters.keys ++ that.counters.keys).forall{ item => (frequency(item) - that.frequency(item)) ~ 0 }
}

case class SSOne[T](capacity: Int, item: T) extends SpaceSaver[T] {
  require(capacity > 1)

  def min: Long = 0L

  def counters: Map[T, (Long, Long)] = Map(item -> (1L, 1L))

  def ++(other: SpaceSaver[T]): SpaceSaver[T] = other match {
    case other: SSOne[_] => SSMany(this).add(other)
    case other: SSMany[_] => other.add(this)
  }
}

object SSMany {
  private def bucketsFromCounters[T](counters: Map[T, (Long, Long)]): SortedMap[Long, Set[T]] = 
    SortedMap[Long, Set[T]]() ++ counters.groupBy(_._2._1).mapValues(_.keySet)

  private def apply[T](capacity: Int, counters: Map[T, (Long, Long)]): SSMany[T] =
    SSMany(capacity, counters, bucketsFromCounters(counters))

  private[algebird] def apply[T](one: SSOne[T]): SSMany[T] =
    SSMany(one.capacity, Map(one.item -> (1L, 0L)), SortedMap(1L -> Set(one.item)))
}

case class SSMany[T](capacity: Int, counters: Map[T, (Long, Long)], buckets: SortedMap[Long, Set[T]]) extends SpaceSaver[T] {
  private val exact: Boolean = counters.size < capacity

  val min: Long = if (counters.size < capacity) 0L else buckets.firstKey

  // item is already present and just needs to be bumped up one
  private def bump(item: T) = {
    val (count, err) = counters(item)
    val counters1 = counters + (item -> (count + 1L, err)) // increment by one
    val currBucket = buckets(count) // current bucket
    val buckets1 = {
      if (currBucket.size == 1) // delete current bucket since it will be empty
        buckets - count
      else // remove item from current bucket
        buckets + (count -> (currBucket - item))
    } + (count + 1L -> (buckets.getOrElse(count + 1L, Set()) + item))
    SSMany(capacity, counters1, buckets1)
  }

  // lose one item to meet capacity constraint
  private def loseOne = {
    val firstBucket = buckets(buckets.firstKey)
    val itemToLose = firstBucket.head
    val counters1 = counters - itemToLose
    val buckets1 = if (firstBucket.size == 1)
      buckets - min
    else
      buckets + (min -> (firstBucket - itemToLose))
    SSMany(capacity, counters1, buckets1)
  }

  // introduce new item
  private def introduce(item: T, count: Long, err: Long) = {
    val counters1 = counters + (item -> (count, err))
    val buckets1 = buckets + (count -> (buckets.getOrElse(count, Set()) + item))
    SSMany(capacity, counters1, buckets1)
  }

  // add a single element
  private[algebird] def add(x: SSOne[T]): SSMany[T] = {
    require(x.capacity == capacity)
    if (counters.contains(x.item))
      bump(x.item)
    else
      (if (exact) this else this.loseOne).introduce(x.item, min + 1L, min)
  }

  // merge two stream summaries
  private def merge(x: SSMany[T]): SSMany[T] = {
    require(x.capacity == capacity)
    val counters1 = Map() ++
      (counters.keySet ++ x.counters.keySet)
      .toList
      .map { key =>
        val (count1, err1) = counters.getOrElse(key, (min, min))
        val (count2, err2) = x.counters.getOrElse(key, (x.min, x.min))
        (key -> (count1 + count2, err1 + err2))
      }
      .sorted(SpaceSaver.ordering)
      .take(capacity)
    SSMany(capacity, counters1)
  }

  def ++(other: SpaceSaver[T]): SpaceSaver[T] = other match {
    case other: SSOne[_] => add(other)
    case other: SSMany[_] => merge(other)
  }
}

class SpaceSaverSemigroup[T] extends Semigroup[SpaceSaver[T]] {

  override def plus(x: SpaceSaver[T], y: SpaceSaver[T]): SpaceSaver[T] = x ++ y
}<|MERGE_RESOLUTION|>--- conflicted
+++ resolved
@@ -4,14 +4,9 @@
 
 object SpaceSaver {
   /**
-<<<<<<< HEAD
-    * Construct SpaceSaver with given capacity containing a single item.
-    * This is the public api to create a new SpaceSaver.
-    */
-=======
    * Construct SpaceSaver with given capacity containing a single item.
+   * This is the public api to create a new SpaceSaver.
    */
->>>>>>> 87a1c432
   def apply[T](capacity: Int, item: T): SpaceSaver[T] = SSOne(capacity, item)
 
   private[algebird] val ordering = Ordering.by[(_, (Long, Long)), (Long, Long)]{ case (item, (count, err)) => (-count, err) }
@@ -20,23 +15,13 @@
 }
 
 /**
-<<<<<<< HEAD
-  * Data structure used in the Space-Saving Algorithm to find the approximate most frequent and top-k elements.
-  * The algorithm is described in "Efficient Computation of Frequent and Top-k Elements in Data Streams".
-  * See here: www.cs.ucsb.edu/research/tech_reports/reports/2005-23.pdf
-  * In the paper the data structure is called StreamSummary but we chose to call it SpaceSaver instead.
-  * Note that the adaptation to hadoop and parallelization were not described in the article and have not been proven
-  *  to be mathematically correct or preserve the guarantees or benefits of the algorithm.
-  */
-=======
  * Data structure used in the Space-Saving Algorithm to find the approximate most frequent and top-k elements.
  * The algorithm is described in "Efficient Computation of Frequent and Top-k Elements in Data Streams".
  * See here: www.cs.ucsb.edu/research/tech_reports/reports/2005-23.pdf
  * In the paper the data structure is called StreamSummary but we chose to call it SpaceSaver instead.
- * Note that the adaptation to hadoop and parallelization were not described in the article and have not been proven to be mathematically correct
- * or preserve the guarantees or benefits of the algorithm.
+ * Note that the adaptation to hadoop and parallelization were not described in the article and have not been proven
+ *  to be mathematically correct or preserve the guarantees or benefits of the algorithm.
  */
->>>>>>> 87a1c432
 sealed abstract class SpaceSaver[T] {
   import SpaceSaver.ordering
 
