<<<<<<< HEAD
version in ThisBuild := "0.1.10-SNAPSHOT"
=======

version in ThisBuild := "0.1.11"
>>>>>>> 6d82ed85
<|MERGE_RESOLUTION|>--- conflicted
+++ resolved
@@ -1,6 +1 @@
-<<<<<<< HEAD
-version in ThisBuild := "0.1.10-SNAPSHOT"
-=======
-
-version in ThisBuild := "0.1.11"
->>>>>>> 6d82ed85
+version in ThisBuild := "0.1.12-SNAPSHOT"